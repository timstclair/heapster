--- conflicted
+++ resolved
@@ -20,13 +20,6 @@
 	"net"
 	"net/url"
 	"strings"
-<<<<<<< HEAD
-
-	"k8s.io/kubernetes/pkg/api"
-	"k8s.io/kubernetes/pkg/api/unversioned"
-	"k8s.io/kubernetes/pkg/version"
-=======
->>>>>>> e8d00d2e
 )
 
 // Interface holds the methods for clients of Kubernetes,
@@ -47,11 +40,8 @@
 	PersistentVolumesInterface
 	PersistentVolumeClaimsNamespacer
 	ComponentStatusesInterface
-<<<<<<< HEAD
-=======
 	ConfigMapsNamespacer
 	Autoscaling() AutoscalingInterface
->>>>>>> e8d00d2e
 	Extensions() ExtensionsInterface
 	Discovery() DiscoveryInterface
 }
@@ -115,78 +105,13 @@
 	return newComponentStatuses(c)
 }
 
-<<<<<<< HEAD
-// VersionInterface has a method to retrieve the server version.
-type VersionInterface interface {
-	ServerVersion() (*version.Info, error)
-	ServerAPIVersions() (*unversioned.APIVersions, error)
-}
-
-// APIStatus is exposed by errors that can be converted to an api.Status object
-// for finer grained details.
-type APIStatus interface {
-	Status() unversioned.Status
-=======
 func (c *Client) ConfigMaps(namespace string) ConfigMapsInterface {
 	return newConfigMaps(c, namespace)
->>>>>>> e8d00d2e
 }
 
 // Client is the implementation of a Kubernetes client.
 type Client struct {
 	*RESTClient
-<<<<<<< HEAD
-	*ExtensionsClient
-	// TODO: remove this when we re-structure pkg/client.
-	*DiscoveryClient
-}
-
-// ServerVersion retrieves and parses the server's version.
-func (c *Client) ServerVersion() (*version.Info, error) {
-	body, err := c.Get().AbsPath("/version").Do().Raw()
-	if err != nil {
-		return nil, err
-	}
-	var info version.Info
-	err = json.Unmarshal(body, &info)
-	if err != nil {
-		return nil, fmt.Errorf("got '%s': %v", string(body), err)
-	}
-	return &info, nil
-}
-
-// ServerAPIVersions retrieves and parses the list of API versions the server supports.
-func (c *Client) ServerAPIVersions() (*unversioned.APIVersions, error) {
-	body, err := c.Get().UnversionedPath("").Do().Raw()
-	if err != nil {
-		return nil, err
-	}
-	var v unversioned.APIVersions
-	err = json.Unmarshal(body, &v)
-	if err != nil {
-		return nil, fmt.Errorf("got '%s': %v", string(body), err)
-	}
-	return &v, nil
-}
-
-type ComponentValidatorInterface interface {
-	ValidateComponents() (*api.ComponentStatusList, error)
-}
-
-// ValidateComponents retrieves and parses the master's self-monitored cluster state.
-// TODO: This should hit the versioned endpoint when that is implemented.
-func (c *Client) ValidateComponents() (*api.ComponentStatusList, error) {
-	body, err := c.Get().AbsPath("/validate").DoRaw()
-	if err != nil {
-		return nil, err
-	}
-
-	statuses := []api.ComponentStatus{}
-	if err := json.Unmarshal(body, &statuses); err != nil {
-		return nil, fmt.Errorf("got '%s': %v", string(body), err)
-	}
-	return &api.ComponentStatusList{Items: statuses}, nil
-=======
 	*AutoscalingClient
 	*ExtensionsClient
 	*DiscoveryClient
@@ -199,7 +124,6 @@
 		}
 	}
 	return true
->>>>>>> e8d00d2e
 }
 
 // IsTimeout tests if this is a timeout error in the underlying transport.
@@ -224,13 +148,10 @@
 	return false
 }
 
-<<<<<<< HEAD
-=======
 func (c *Client) Autoscaling() AutoscalingInterface {
 	return c.AutoscalingClient
 }
 
->>>>>>> e8d00d2e
 func (c *Client) Extensions() ExtensionsInterface {
 	return c.ExtensionsClient
 }
